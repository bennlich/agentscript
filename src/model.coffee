# Class Model is the control center for our AgentSets: Patches, Agents and Links.
# Creating new models is done by subclassing class Model and overriding two
# virtual/abstract methods: `setup()` and `step()`

# ### Class Model

<<<<<<< HEAD
ABM.models = {} # user space, put your models here
class ABM.Model
  
=======
class Model

>>>>>>> 9de55005
  # Class variable for layers parameters.
  # Can be added to by programmer to modify/create layers, **before** starting your own model.
  # Example:
  #
  #     v.z++ for k,v of Model::contextsInit # increase each z value by one
  contextsInit: { # Experimental: image:   {z:15,  ctx:"img"}
    patches:   {z:10, ctx:"2d"}
    drawing:   {z:20, ctx:"2d"}
    links:     {z:30, ctx:"2d"}
    agents:    {z:40, ctx:"2d"}
    spotlight: {z:50, ctx:"2d"}
  }
  # Constructor:
  #
  # * create agentsets, install them and ourselves in ABM global namespace
  # * create layers/contexts, install drawing layer in ABM global namespace
  # * setup patch coord transforms for each layer context
  # * intialize various instance variables
  # * call `setup` abstract method
  constructor: (
    divOrOpts, size=13, minX=-16, maxX=16, minY=-16, maxY=16,
    isTorus=false, hasNeighbors=true, isHeadless=false
  ) ->
    u.mixin(@, ABM.Evented)
    if typeof divOrOpts is 'string'
      div = divOrOpts
      @setWorldDeprecated size, minX, maxX, minY, maxY, isTorus, hasNeighbors, isHeadless
    else
      div = divOrOpts.div
      isHeadless = divOrOpts.isHeadless = divOrOpts.isHeadless or not div?
      @setWorld divOrOpts
    @contexts = {}
    unless isHeadless
      (@div=document.getElementById(div)).setAttribute 'style',
        "position:relative; width:#{@world.pxWidth}px; height:#{@world.pxHeight}px"

      # * Create 2D canvas contexts layered on top of each other.
      # * Initialize a patch coord transform for each layer.
      #
      # Note: this transform is permanent .. there isn't the usual ctx.restore().
      # To use the original canvas 2D transform temporarily:
      #
      #     u.setIdentity ctx
      #       <draw in native coord system>
      #     ctx.restore() # restore patch coord system
      for own k,v of @contextsInit
        @contexts[k] = ctx = u.createLayer @div, @world.pxWidth, @world.pxHeight, v.z, v.ctx
        @setCtxTransform ctx if ctx.canvas?
        if ctx.canvas? then ctx.canvas.style.pointerEvents = 'none'
        u.elementTextParams ctx, "10px sans-serif", "center", "middle"

      # One of the layers is used for drawing only, not an agentset:
      @drawing = @contexts.drawing
      @drawing.clear = => u.clearCtx @drawing
      # Setup spotlight layer, also not an agentset:
      @contexts.spotlight.globalCompositeOperation = "xor"

    # if isHeadless
    # # Initialize animator to headless default: 30fps, async
    # then @anim = new Animator @, null, true
    # # Initialize animator to default: 30fps, not async
    # else
    @anim = new Animator @
    # Set drawing controls.  Default to drawing each agentset.
    # Optimization: If any of these is set to false, the associated
    # agentset is drawn only once, remaining static after that.
    @refreshLinks = @refreshAgents = @refreshPatches = true

    # Create model-local versions of AgentSets and their
    # agent class.  Clone the agent classes so that they
    # can use "defaults" in isolation when multiple
    # models run on a page.
    @Patches = Patches; @Patch = u.cloneClass(Patch)
    @Agents = Agents; @Agent = u.cloneClass(Agent)
    @Links = Links; @Link = u.cloneClass(Link)

    # Initialize agentsets.
    @patches = new @Patches @, @Patch, "patches"
    @agents = new @Agents @, @Agent, "agents"
    @links = new @Links @, @Link, "links"

    # Initialize model global resources
    @debugging = false
    @modelReady = false
    @globalNames = null; @globalNames = u.ownKeys @
    @globalNames.set = false
    @startup()
    u.waitOnFiles => @modelReady=true; @setup(); @globals() unless @globalNames.set

  # Initialize/reset world parameters.
  setWorld: (opts) ->
    w = defaults = { size: 13, minX: -16, maxX: 16, minY: -16, maxY: 16, isTorus: false, hasNeighbors: true, isHeadless: false }
    for own k,v of opts
      w[k] = v
    {size, minX, maxX, minY, maxY, isTorus, hasNeighbors, isHeadless} = w
    numX = maxX-minX+1; numY = maxY-minY+1; pxWidth = numX*size; pxHeight = numY*size
    minXcor=minX-.5; maxXcor=maxX+.5; minYcor=minY-.5; maxYcor=maxY+.5
    @world = {size,minX,maxX,minY,maxY,minXcor,maxXcor,minYcor,maxYcor,
      numX,numY,pxWidth,pxHeight,isTorus,hasNeighbors,isHeadless}
  setWorldDeprecated: (size, minX, maxX, minY, maxY, isTorus, hasNeighbors, isHeadless) ->
    numX = maxX-minX+1; numY = maxY-minY+1; pxWidth = numX*size; pxHeight = numY*size
    minXcor=minX-.5; maxXcor=maxX+.5; minYcor=minY-.5; maxYcor=maxY+.5
    @world = {size,minX,maxX,minY,maxY,minXcor,maxXcor,minYcor,maxYcor,
      numX,numY,pxWidth,pxHeight,isTorus,hasNeighbors,isHeadless}
  setCtxTransform: (ctx) ->
    ctx.canvas.width = @world.pxWidth; ctx.canvas.height = @world.pxHeight
    ctx.save()
    ctx.scale @world.size, -@world.size
    ctx.translate -(@world.minXcor), -(@world.maxYcor)
  globals: (globalNames) ->
    if globalNames?
    then @globalNames = globalNames; @globalNames.set = true
    else @globalNames = u.removeItems u.ownKeys(@), @globalNames

#### Optimizations:

  # Modelers "tune" their model by adjusting flags:<br>
  # `@refreshLinks, @refreshAgents, @refreshPatches`<br>
  # and by the following helper methods:

  # Draw patches using scaled image of colors. Note anti-aliasing may occur
  # if browser does not support imageSmoothingEnabled or equivalent.
  setFastPatches: -> @patches.usePixels()

  # Patches are all the same static default color, just "clear" entire canvas.
  # Don't use if patch breeds have different colors.
  setMonochromePatches: -> @patches.monochrome = true

  # Have patches cache the agents currently on them.
  # Optimizes Patch p.agentsHere method
  setCacheAgentsHere: -> @patches.cacheAgentsHere()

  # Have agents cache the links with them as a node.
  # Optimizes Agent a.myLinks method
  setCacheMyLinks: -> @agents.cacheLinks()

  # Have patches cache the given patchRect.
  # Optimizes patchRect, inRadius and inCone
  setCachePatchRect:(radius,meToo=false)->@patches.cacheRect radius,meToo

#### User Model Creation
# A user's model is made by subclassing Model and over-riding these
# two abstract methods. `super` need not be called.

  # Initialize model resources (images, files) here.
  # Uses util.waitOn so can be be async.
  startup: -> # called by constructor
  # Initialize your model variables and defaults here.
  # If async used, make sure step/draw are aware of possible missing data.
  setup: ->
  # Update/step your model here
  step: -> # called each step of the animation

#### Animation and Reset methods

# Convenience access to animator:

  # Start/stop the animation
  start: -> u.waitOn (=> @modelReady), (=> @anim.start()); @
  stop:  -> @anim.stop()
  # Animate once by `step(); draw()`. For UI and debugging from console.
  # Will advance the ticks/draws counters.
  once: -> @stop() unless @anim.stopped; @anim.once()

  # Stop and reset the model, restarting if restart is true
  reset: (restart = false) ->
    console.log "reset: anim"
    @anim.reset() # stop & reset ticks/steps counters
    console.log "reset: contexts" # clear/resize canvas xfms b4 agentsets
    (v.restore(); @setCtxTransform v) for k,v of @contexts when v.canvas?
    console.log "reset: patches"
    @patches = new @Patches @, @Patch, "patches"
    console.log "reset: agents"
    @agents = new @Agents @, @Agent, "agents"
    console.log "reset: links"
    @links = new @Links @, @Link, "links"
    u.s.spriteSheets.length = 0 # possibly null out entries?
    console.log "reset: setup"
    @setup()
    @setRootVars() if @debugging
    @start() if restart

#### Animation.

# Call the agentset draw methods if either the first draw call or
# their "refresh" flags are set.  The latter are simple optimizations
# to avoid redrawing the same static scene. Called by animator.
  draw: (force=@anim.stopped) ->
    @patches.draw @contexts.patches  if force or @refreshPatches or @anim.draws is 1
    @links.draw   @contexts.links    if force or @refreshLinks   or @anim.draws is 1
    @agents.draw  @contexts.agents   if force or @refreshAgents  or @anim.draws is 1
    @drawSpotlight @spotlightAgent, @contexts.spotlight  if @spotlightAgent?
    @emit('draw')

# Wrapper around user-defined step() function calls
# 'step' event at each model step.
  _step: ->
    @step()
    @emit('step')

# Creates a spotlight effect on an agent, so we can follow it throughout the model.
# Use:
#
#     @setSpotliight breed.oneOf()
#
# to draw one of a random breed. Remove spotlight by passing `null`
  setSpotlight: (@spotlightAgent) ->
    u.clearCtx @contexts.spotlight unless @spotlightAgent?

  drawSpotlight: (agent, ctx) ->
    u.clearCtx ctx
    u.fillCtx ctx, [0,0,0,0.6]
    ctx.beginPath()
    ctx.arc agent.x, agent.y, 3, 0, 2*Math.PI, false
    ctx.fill()


# ### Breeds

# Three versions of NL's `breed` commands.
#
#     @patchBreeds "streets buildings"
#     @agentBreeds "embers fires"
#     @linkBreeds "spokes rims"
#
# will create 6 agentSets:
#
#     @streets and @buildings
#     @embers and @fires
#     @spokes and @rims
#
# These agentsets' `create` methods create subclasses of Agent/Link.
# Use of <breed>.setDefault methods work as for agents/links, creating default
# values for the breed set:
#
#     @embers.setDefault "color", [255,0,0]
#
# ..will set the default color for just the embers. Note: patch breeds are currently
# not usable due to the patches being prebuilt.  Stay tuned.

  createBreeds: (s, agentClass, breedSet) ->
    breeds = []; breeds.classes = {}; breeds.sets = {}
    for b in s.split(" ")
      cname = b.charAt(0).toUpperCase() + b.substr(1)
      c = u.cloneClass agentClass, cname # c = class Breed extends agentClass
      breed = @[b] = # add @<breed> to local scope
        new breedSet @, c, b, agentClass::breed # create subset agentSet
      breeds.push breed
      breeds.sets[b] = breed
      breeds.classes["#{b}Class"] = c
    breeds
  patchBreeds: (s) -> @patches.breeds = @createBreeds s, @Patch, @Patches
  agentBreeds: (s) -> @agents.breeds  = @createBreeds s, @Agent, @Agents
  linkBreeds:  (s) -> @links.breeds   = @createBreeds s, @Link,  @Links

  # Utility for models to create agentsets from arrays.  Ex:
  #
  #     even = @asSet (a for a in @agents when a.id % 2 is 0)
  #     even.shuffle().getProp("id") # [6, 0, 4, 2, 8]
  asSet: (a, setType = AgentSet) -> AgentSet.asSet a, setType

  # A simple debug aid which places short names in the global name space.
  # Note we avoid using the actual name, such as "patches" because this
  # can cause our modules to mistakenly depend on a global name.
  # See [CoffeeConsole](http://goo.gl/1i7bd) Chrome extension too.
  debug: (@debugging=true)->u.waitOn (=>@modelReady),(=>@setRootVars()); @
  setRootVars: ->
    window.psc = @Patches
    window.pc  = @Patch
    window.ps  = @patches
    window.p0  = @patches[0]
    window.asc = @Agents
    window.ac  = @Agent
    window.as  = @agents
    window.a0  = @agents[0]
    window.lsc = @Links
    window.lc  = @Link
    window.ls  = @links
    window.l0  = @links[0]
    window.dr  = @drawing
    window.u   = Util
    window.cx  = @contexts
    window.an  = @anim
    window.gl  = @globals()
    window.dv  = @div
    window.app = @

# Create the namespace **ABM** for our project.
# Note here `this` or `@` == window due to coffeescript wrapper call.
# Thus @ABM is placed in the global scope.
# @ABM={}


@ABM = {
  util    # deprecated
  shapes  # deprecated
  Util
  Color
  Shapes
  AgentSet
  Patch
  Patches
  Agent
  Agents
  Link
  Links
  Animator
  Model
}<|MERGE_RESOLUTION|>--- conflicted
+++ resolved
@@ -4,14 +4,7 @@
 
 # ### Class Model
 
-<<<<<<< HEAD
-ABM.models = {} # user space, put your models here
-class ABM.Model
-  
-=======
 class Model
-
->>>>>>> 9de55005
   # Class variable for layers parameters.
   # Can be added to by programmer to modify/create layers, **before** starting your own model.
   # Example:
