--- conflicted
+++ resolved
@@ -679,11 +679,7 @@
         aspect.push rad
     slope = <span class="hljs-keyword">new</span> DataSet w, h, slope
     aspect = <span class="hljs-keyword">new</span> DataSet w, h, aspect
-<<<<<<< HEAD
-    { <span class="hljs-attribute">slope</span>: slope, <span class="hljs-attribute">aspect</span>: aspect, <span class="hljs-attribute">dzdx</span>: dzdx, <span class="hljs-attribute">dzdy</span>: dzdy }</pre></div></div>
-=======
     u.aToObj [slope, aspect, dzdx, dzdy], [<span class="hljs-string">"slope"</span>, <span class="hljs-string">"aspect"</span>, <span class="hljs-string">"dzdx"</span>, <span class="hljs-string">"dzdy"</span>]</pre></div></div>
->>>>>>> 995573df
             
         </li>
         
