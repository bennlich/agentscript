--- conflicted
+++ resolved
@@ -260,12 +260,7 @@
       <span class="hljs-property">@sprite</span> = s; <span class="hljs-property">@color</span> = s.color; <span class="hljs-property">@strokeColor</span> = s.strokeColor; <span class="hljs-property">@shape</span> = s.shape; <span class="hljs-property">@size</span> = s.size
     <span class="hljs-keyword">else</span>
       <span class="hljs-property">@color</span> = u.randomColor <span class="hljs-keyword">unless</span> <span class="hljs-property">@color</span>?
-<<<<<<< HEAD
-      <span class="hljs-property">@sprite</span> = ABM.shapes.shapeToSprite <span class="hljs-property">@shape</span>, <span class="hljs-property">@color</span>, <span class="hljs-property">@size</span>, <span class="hljs-property">@strokeColor</span></pre></div></div>
-=======
-      bits = <span class="hljs-property">@model</span>.patches.toBits <span class="hljs-property">@size</span>
-      <span class="hljs-property">@sprite</span> = ABM.shapes.shapeToSprite <span class="hljs-property">@shape</span>, <span class="hljs-property">@color</span>, bits</pre></div></div>
->>>>>>> 052a8a2e
+      <span class="hljs-property">@sprite</span> = ABM.shapes.shapeToSprite <span class="hljs-property">@shape</span>, <span class="hljs-property">@color</span>, <span class="hljs-property">@model</span>.patches.toBits(<span class="hljs-property">@size</span>), <span class="hljs-property">@strokeColor</span></pre></div></div>
             
         </li>
         
