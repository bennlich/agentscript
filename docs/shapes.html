<!DOCTYPE html>

<html>
<head>
  <title>shapes.coffee</title>
  <meta http-equiv="content-type" content="text/html; charset=UTF-8">
  <meta name="viewport" content="width=device-width, target-densitydpi=160dpi, initial-scale=1.0; maximum-scale=1.0; user-scalable=0;">
  <link rel="stylesheet" media="all" href="docco.css" />
</head>
<body>
  <div id="container">
    <div id="background"></div>
    
    <ul class="sections">
        
          <li id="title">
              <div class="annotation">
                  <h1>shapes.coffee</h1>
              </div>
          </li>
        
        
        
        <li id="section-1">
            <div class="annotation">
              
              <div class="pilwrap ">
                <a class="pilcrow" href="#section-1">&#182;</a>
              </div>
              <p>A <em>very</em> simple shapes module for drawing
<a href="http://ccl.northwestern.edu/netlogo/docs/">NetLogo-like</a> agents.</p>

            </div>
            
            <div class="content"><div class='highlight'><pre>
ABM.shapes = ABM.util.s = <span class="hljs-keyword">do</span><span class="hljs-function"> -&gt;</span></pre></div></div>
            
        </li>
        
        
        <li id="section-2">
            <div class="annotation">
              
              <div class="pilwrap ">
                <a class="pilcrow" href="#section-2">&#182;</a>
              </div>
              <p>Each shape is a named object with two members: 
a boolean rotate and a draw procedure and two optional
properties: img for images, and shortcut for a transform-less version of draw.
The shape is used in the following context with a color set
and a transform such that the shape should be drawn in a -.5 to .5 square</p>
<pre><code>ctx.save()
ctx.fillStyle = u.colorStr color
ctx.translate x, y; ctx.scale size, size;
ctx.rotate heading <span class="hljs-keyword">if</span> shape.rotate
ctx.beginPath(); shape.draw(ctx); ctx.closePath()
ctx.fill()
ctx.restore()
</code></pre><p>The list of current shapes, via <code>ABM.shapes.names()</code> below, is:</p>
<pre><code>[<span class="hljs-string">"default"</span>, <span class="hljs-string">"triangle"</span>, <span class="hljs-string">"arrow"</span>, <span class="hljs-string">"bug"</span>, <span class="hljs-string">"pyramid"</span>, 
 <span class="hljs-string">"circle"</span>, <span class="hljs-string">"square"</span>, <span class="hljs-string">"pentagon"</span>, <span class="hljs-string">"ring"</span>, <span class="hljs-string">"cup"</span>, <span class="hljs-string">"person"</span>]
</code></pre>
            </div>
            
        </li>
        
        
        <li id="section-3">
            <div class="annotation">
              
              <div class="pilwrap ">
                <a class="pilcrow" href="#section-3">&#182;</a>
              </div>
              <p>A simple polygon utility:  c is the 2D context, and a is an array of 2D points.
c.closePath() and c.fill() will be called by the calling agent, see initial 
discription of drawing context.  It is used in adding a new shape above.</p>

            </div>
            
            <div class="content"><div class='highlight'><pre>  <span class="hljs-function"><span class="hljs-title">poly</span> = <span class="hljs-params">(c, a)</span> -&gt;</span>
    <span class="hljs-keyword">for</span> p, i <span class="hljs-keyword">in</span> a
      <span class="hljs-keyword">if</span> i <span class="hljs-keyword">is</span> <span class="hljs-number">0</span> <span class="hljs-keyword">then</span> c.moveTo p[<span class="hljs-number">0</span>], p[<span class="hljs-number">1</span>] <span class="hljs-keyword">else</span> c.lineTo p[<span class="hljs-number">0</span>], p[<span class="hljs-number">1</span>]
    <span class="hljs-literal">null</span></pre></div></div>
            
        </li>
        
        
        <li id="section-4">
            <div class="annotation">
              
              <div class="pilwrap ">
                <a class="pilcrow" href="#section-4">&#182;</a>
              </div>
              <p>Centered drawing primitives: centered on x,y with a given width/height size.
Useful for shortcuts</p>

            </div>
            
            <div class="content"><div class='highlight'><pre>  <span class="hljs-function"><span class="hljs-title">circ</span> = <span class="hljs-params">(c,x,y,s)</span>-&gt;</span>c.arc x,y,s/<span class="hljs-number">2</span>,<span class="hljs-number">0</span>,<span class="hljs-number">2</span>*Math.PI <span class="hljs-comment"># centered circle</span>
  <span class="hljs-function"><span class="hljs-title">ccirc</span> = <span class="hljs-params">(c,x,y,s)</span>-&gt;</span>c.arc x,y,s/<span class="hljs-number">2</span>,<span class="hljs-number">0</span>,<span class="hljs-number">2</span>*Math.PI,<span class="hljs-literal">true</span> <span class="hljs-comment"># centered counter clockwise circle</span>
  <span class="hljs-function"><span class="hljs-title">cimg</span> = <span class="hljs-params">(c,x,y,s,img)</span>-&gt;</span>c.scale <span class="hljs-number">1</span>,-<span class="hljs-number">1</span>;c.drawImage img,x-s/<span class="hljs-number">2</span>,y-s/<span class="hljs-number">2</span>,s,s;c.scale <span class="hljs-number">1</span>,-<span class="hljs-number">1</span> <span class="hljs-comment"># centered image</span>
  <span class="hljs-function"><span class="hljs-title">csq</span> = <span class="hljs-params">(c,x,y,s)</span>-&gt;</span>c.fillRect x-s/<span class="hljs-number">2</span>, y-s/<span class="hljs-number">2</span>, s, s <span class="hljs-comment"># centered square</span></pre></div></div>
            
        </li>
        
        
        <li id="section-5">
            <div class="annotation">
              
              <div class="pilwrap ">
                <a class="pilcrow" href="#section-5">&#182;</a>
              </div>
              <p>An async util for delayed drawing of images into sprite slots</p>

            </div>
            
            <div class="content"><div class='highlight'><pre>  <span class="hljs-function"><span class="hljs-title">fillSlot</span> = <span class="hljs-params">(slot, img)</span> -&gt;</span>
    slot.ctx.save(); slot.ctx.scale <span class="hljs-number">1</span>, -<span class="hljs-number">1</span>
    slot.ctx.drawImage img, slot.x, -(slot.y+slot.bits), slot.bits, slot.bits    
    slot.ctx.restore()</pre></div></div>
            
        </li>
        
        
        <li id="section-6">
            <div class="annotation">
              
              <div class="pilwrap ">
                <a class="pilcrow" href="#section-6">&#182;</a>
              </div>
              <p>The spritesheet data, indexed by bits</p>

            </div>
            
            <div class="content"><div class='highlight'><pre>  spriteSheets = []</pre></div></div>
            
        </li>
        
        
        <li id="section-7">
            <div class="annotation">
              
              <div class="pilwrap ">
                <a class="pilcrow" href="#section-7">&#182;</a>
              </div>
              <p>The module returns the following object:</p>

            </div>
            
            <div class="content"><div class='highlight'><pre>  <span class="hljs-attribute">default</span>:
    <span class="hljs-attribute">rotate</span>: <span class="hljs-literal">true</span>
    <span class="hljs-attribute">draw</span>: <span class="hljs-function"><span class="hljs-params">(c)</span> -&gt;</span> poly c, [[<span class="hljs-number">.5</span>,<span class="hljs-number">0</span>],[-<span class="hljs-number">.5</span>,-<span class="hljs-number">.5</span>],[-<span class="hljs-number">.25</span>,<span class="hljs-number">0</span>],[-<span class="hljs-number">.5</span>,<span class="hljs-number">.5</span>]]
  <span class="hljs-attribute">triangle</span>:
    <span class="hljs-attribute">rotate</span>: <span class="hljs-literal">true</span>
    <span class="hljs-attribute">draw</span>: <span class="hljs-function"><span class="hljs-params">(c)</span> -&gt;</span> poly c, [[<span class="hljs-number">.5</span>,<span class="hljs-number">0</span>],[-<span class="hljs-number">.5</span>,-<span class="hljs-number">.4</span>],[-<span class="hljs-number">.5</span>,<span class="hljs-number">.4</span>]]
  <span class="hljs-attribute">arrow</span>:
    <span class="hljs-attribute">rotate</span>: <span class="hljs-literal">true</span>
    <span class="hljs-attribute">draw</span>: <span class="hljs-function"><span class="hljs-params">(c)</span> -&gt;</span> poly c, [[<span class="hljs-number">.5</span>,<span class="hljs-number">0</span>],[<span class="hljs-number">0</span>,<span class="hljs-number">.5</span>],[<span class="hljs-number">0</span>,<span class="hljs-number">.2</span>],[-<span class="hljs-number">.5</span>,<span class="hljs-number">.2</span>],[-<span class="hljs-number">.5</span>,-<span class="hljs-number">.2</span>],[<span class="hljs-number">0</span>,-<span class="hljs-number">.2</span>],[<span class="hljs-number">0</span>,-<span class="hljs-number">.5</span>]]
  <span class="hljs-attribute">bug</span>:
    <span class="hljs-attribute">rotate</span>: <span class="hljs-literal">true</span>
    <span class="hljs-attribute">draw</span>: <span class="hljs-function"><span class="hljs-params">(c)</span> -&gt;</span>
      c.strokeStyle = c.fillStyle; c.lineWidth = <span class="hljs-number">.05</span>
      poly c, [[<span class="hljs-number">.4</span>,<span class="hljs-number">.225</span>],[<span class="hljs-number">.2</span>,<span class="hljs-number">0</span>],[<span class="hljs-number">.4</span>,-<span class="hljs-number">.225</span>]]; c.stroke()
      c.beginPath(); circ c,<span class="hljs-number">.12</span>,<span class="hljs-number">0</span>,<span class="hljs-number">.26</span>; circ c,-<span class="hljs-number">.05</span>,<span class="hljs-number">0</span>,<span class="hljs-number">.26</span>; circ c,-<span class="hljs-number">.27</span>,<span class="hljs-number">0</span>,<span class="hljs-number">.4</span>
  <span class="hljs-attribute">pyramid</span>:
    <span class="hljs-attribute">rotate</span>: <span class="hljs-literal">false</span>
    <span class="hljs-attribute">draw</span>: <span class="hljs-function"><span class="hljs-params">(c)</span> -&gt;</span> poly c, [[<span class="hljs-number">0</span>,<span class="hljs-number">.5</span>],[-<span class="hljs-number">.433</span>,-<span class="hljs-number">.25</span>],[<span class="hljs-number">.433</span>,-<span class="hljs-number">.25</span>]]
  <span class="hljs-attribute">circle</span>: <span class="hljs-comment"># Note: NetLogo's dot is simply circle with a small size</span>
    <span class="hljs-attribute">shortcut</span>: <span class="hljs-function"><span class="hljs-params">(c,x,y,s)</span> -&gt;</span> c.beginPath(); circ c,x,y,s; c.closePath(); c.fill()
    <span class="hljs-attribute">rotate</span>: <span class="hljs-literal">false</span>
    <span class="hljs-attribute">draw</span>: <span class="hljs-function"><span class="hljs-params">(c)</span> -&gt;</span> circ c,<span class="hljs-number">0</span>,<span class="hljs-number">0</span>,<span class="hljs-number">1</span> <span class="hljs-comment"># c.arc 0,0,.5,0,2*Math.PI</span>
  <span class="hljs-attribute">square</span>:
    <span class="hljs-attribute">shortcut</span>: <span class="hljs-function"><span class="hljs-params">(c,x,y,s)</span> -&gt;</span> csq c,x,y,s
    <span class="hljs-attribute">rotate</span>: <span class="hljs-literal">false</span>
    <span class="hljs-attribute">draw</span>: <span class="hljs-function"><span class="hljs-params">(c)</span> -&gt;</span> csq c,<span class="hljs-number">0</span>,<span class="hljs-number">0</span>,<span class="hljs-number">1</span> <span class="hljs-comment">#c.fillRect -.5,-.5,1,1</span>
  <span class="hljs-attribute">pentagon</span>:
    <span class="hljs-attribute">rotate</span>: <span class="hljs-literal">false</span>
    <span class="hljs-attribute">draw</span>: <span class="hljs-function"><span class="hljs-params">(c)</span> -&gt;</span> poly c, [[<span class="hljs-number">0</span>,<span class="hljs-number">.45</span>],[-<span class="hljs-number">.45</span>,<span class="hljs-number">.1</span>],[-<span class="hljs-number">.3</span>,-<span class="hljs-number">.45</span>],[<span class="hljs-number">.3</span>,-<span class="hljs-number">.45</span>],[<span class="hljs-number">.45</span>,<span class="hljs-number">.1</span>]]
  <span class="hljs-attribute">ring</span>:
    <span class="hljs-attribute">rotate</span>: <span class="hljs-literal">false</span>
    <span class="hljs-attribute">draw</span>: <span class="hljs-function"><span class="hljs-params">(c)</span> -&gt;</span> circ c,<span class="hljs-number">0</span>,<span class="hljs-number">0</span>,<span class="hljs-number">1</span>; c.closePath(); ccirc c,<span class="hljs-number">0</span>,<span class="hljs-number">0</span>,<span class="hljs-number">.6</span>
  <span class="hljs-attribute">person</span>:
    <span class="hljs-attribute">rotate</span>: <span class="hljs-literal">false</span>
    <span class="hljs-attribute">draw</span>: <span class="hljs-function"><span class="hljs-params">(c)</span> -&gt;</span>
      poly c, [  [<span class="hljs-number">.15</span>,<span class="hljs-number">.2</span>],[<span class="hljs-number">.3</span>,<span class="hljs-number">0</span>],[<span class="hljs-number">.125</span>,-<span class="hljs-number">.1</span>],[<span class="hljs-number">.125</span>,<span class="hljs-number">.05</span>],
      [<span class="hljs-number">.1</span>,-<span class="hljs-number">.15</span>],[<span class="hljs-number">.25</span>,-<span class="hljs-number">.5</span>],[<span class="hljs-number">.05</span>,-<span class="hljs-number">.5</span>],[<span class="hljs-number">0</span>,-<span class="hljs-number">.25</span>],
      [-<span class="hljs-number">.05</span>,-<span class="hljs-number">.5</span>],[-<span class="hljs-number">.25</span>,-<span class="hljs-number">.5</span>],[-<span class="hljs-number">.1</span>,-<span class="hljs-number">.15</span>],[-<span class="hljs-number">.125</span>,<span class="hljs-number">.05</span>],
      [-<span class="hljs-number">.125</span>,-<span class="hljs-number">.1</span>],[-<span class="hljs-number">.3</span>,<span class="hljs-number">0</span>],[-<span class="hljs-number">.15</span>,<span class="hljs-number">.2</span>]  ]
      c.closePath(); circ c,<span class="hljs-number">0</span>,<span class="hljs-number">.35</span>,<span class="hljs-number">.30</span></pre></div></div>
            
        </li>
        
        
        <li id="section-8">
            <div class="annotation">
              
              <div class="pilwrap ">
                <a class="pilcrow" href="#section-8">&#182;</a>
              </div>
              <p>Return a list of the available shapes, see above.</p>

            </div>
            
            <div class="content"><div class='highlight'><pre>  <span class="hljs-attribute">names</span>:<span class="hljs-function"> -&gt;</span>
    (name <span class="hljs-keyword">for</span> own name, val <span class="hljs-keyword">of</span> @ <span class="hljs-keyword">when</span> val.rotate? <span class="hljs-keyword">and</span> val.draw?)</pre></div></div>
            
        </li>
        
        
        <li id="section-9">
            <div class="annotation">
              
              <div class="pilwrap ">
                <a class="pilcrow" href="#section-9">&#182;</a>
              </div>
              <p>Add your own shape. Will be included in names list.  Usage:</p>
<pre><code>ABM.shapes.add <span class="hljs-string">"test"</span>, <span class="hljs-literal">true</span>, <span class="hljs-function"><span class="hljs-params">(c)</span> -&gt;</span> <span class="hljs-comment"># bowtie/hourglass</span>
  ABM.shapes.poly c, [[-<span class="hljs-number">.5</span>,-<span class="hljs-number">.5</span>],[<span class="hljs-number">.5</span>,<span class="hljs-number">.5</span>],[-<span class="hljs-number">.5</span>,<span class="hljs-number">.5</span>],[<span class="hljs-number">.5</span>,-<span class="hljs-number">.5</span>]]
</code></pre><p>Note: an image that is not rotated automatically gets a shortcut. </p>

            </div>
            
            <div class="content"><div class='highlight'><pre>  <span class="hljs-attribute">add</span>: <span class="hljs-function"><span class="hljs-params">(name, rotate, draw, shortcut)</span> -&gt;</span> <span class="hljs-comment"># draw can be an image, shortcut defaults to null</span>
    s = @[name] =
      <span class="hljs-keyword">if</span> u.isFunction draw <span class="hljs-keyword">then</span> {rotate,draw} <span class="hljs-keyword">else</span> {rotate,<span class="hljs-attribute">img</span>:draw,<span class="hljs-attribute">draw</span>:<span class="hljs-function"><span class="hljs-params">(c)</span>-&gt;</span>cimg c,<span class="hljs-number">.5</span>,<span class="hljs-number">.5</span>,<span class="hljs-number">1</span>,<span class="hljs-property">@img</span>}
    <span class="hljs-function"><span class="hljs-params">(s.shortcut = (c,x,y,s) -&gt; cimg c,x,y,s,<span class="hljs-property">@img</span>)</span> <span class="hljs-title">if</span> <span class="hljs-title">s</span>.<span class="hljs-title">img</span>? <span class="hljs-title">and</span> <span class="hljs-title">not</span> <span class="hljs-title">s</span>.<span class="hljs-title">rotate</span>
    <span class="hljs-title">s</span>.<span class="hljs-title">shortcut</span> = <span class="hljs-title">shortcut</span> <span class="hljs-title">if</span> <span class="hljs-title">shortcut</span>? # <span class="hljs-title">can</span> <span class="hljs-title">override</span> <span class="hljs-title">img</span> <span class="hljs-title">default</span> <span class="hljs-title">shortcut</span> <span class="hljs-title">if</span> <span class="hljs-title">needed</span>

</span></pre></div></div>
            
        </li>
        
        
        <li id="section-10">
            <div class="annotation">
              
              <div class="pilwrap ">
                <a class="pilcrow" href="#section-10">&#182;</a>
              </div>
              <p>Add local private objects for use by add() and debugging</p>

            </div>
            
            <div class="content"><div class='highlight'><pre>  <span class="hljs-attribute">poly</span>:poly, <span class="hljs-attribute">circ</span>:circ, <span class="hljs-attribute">ccirc</span>:ccirc, <span class="hljs-attribute">cimg</span>:cimg, <span class="hljs-attribute">csq</span>:csq <span class="hljs-comment"># export utils for use by add</span>
  <span class="hljs-attribute">spriteSheets</span>:spriteSheets <span class="hljs-comment"># export spriteSheets for debugging, showing in DOM</span></pre></div></div>
            
        </li>
        
        
        <li id="section-11">
            <div class="annotation">
              
              <div class="pilwrap ">
                <a class="pilcrow" href="#section-11">&#182;</a>
              </div>
              <p>Two draw procedures, one for shapes, the other for sprites made from shapes.</p>

            </div>
            
            <div class="content"><div class='highlight'><pre>  <span class="hljs-attribute">draw</span>: <span class="hljs-function"><span class="hljs-params">(ctx, shape, x, y, size, rad, color, strokeColor)</span> -&gt;</span>
    <span class="hljs-keyword">if</span> shape.shortcut?
      <span class="hljs-keyword">unless</span> shape.img?
        ctx.fillStyle = u.colorStr color
        ctx.strokeStyle = u.colorStr strokeColor <span class="hljs-keyword">if</span> strokeColor
      shape.shortcut ctx,x,y,size
    <span class="hljs-keyword">else</span>
      ctx.save()
      ctx.translate x, y
      ctx.scale size, size <span class="hljs-keyword">if</span> size <span class="hljs-keyword">isnt</span> <span class="hljs-number">1</span>
      ctx.rotate rad <span class="hljs-keyword">if</span> rad <span class="hljs-keyword">isnt</span> <span class="hljs-number">0</span>
      <span class="hljs-keyword">if</span> shape.img? <span class="hljs-comment"># is an image, not a path function</span>
        shape.draw ctx
      <span class="hljs-keyword">else</span>
        ctx.beginPath(); shape.draw ctx; ctx.closePath()
        ctx.fillStyle = u.colorStr color
        ctx.strokeStyle = u.colorStr strokeColor <span class="hljs-keyword">if</span> strokeColor
        ctx.fill()
        <span class="hljs-keyword">if</span> strokeColor
          ctx.stroke()
      ctx.restore()
    shape
  <span class="hljs-attribute">drawSprite</span>: <span class="hljs-function"><span class="hljs-params">(ctx, s, x, y, size, rad)</span> -&gt;</span>
    <span class="hljs-keyword">if</span> rad <span class="hljs-keyword">is</span> <span class="hljs-number">0</span>
      ctx.drawImage s.ctx.canvas, s.x, s.y, s.bits, s.bits, x-size/<span class="hljs-number">2</span>, y-size/<span class="hljs-number">2</span>, size, size
    <span class="hljs-keyword">else</span>
      ctx.save()
      ctx.translate x, y <span class="hljs-comment"># see http://goo.gl/VUlhY for drawing centered rotated images</span>
      ctx.rotate rad
      ctx.drawImage s.ctx.canvas, s.x, s.y, s.bits, s.bits, -size/<span class="hljs-number">2</span>,-size/<span class="hljs-number">2</span>, size, size
      ctx.restore()
    s</pre></div></div>
            
        </li>
        
        
        <li id="section-12">
            <div class="annotation">
              
              <div class="pilwrap ">
                <a class="pilcrow" href="#section-12">&#182;</a>
              </div>
              <p>Convert a shape to a sprite by allocating a sprite sheet “slot” and drawing
the shape to fit it. Return existing sprite if duplicate.</p>

            </div>
            
<<<<<<< HEAD
            <div class="content"><div class='highlight'><pre>  <span class="hljs-attribute">shapeToSprite</span>: <span class="hljs-function"><span class="hljs-params">(name, color, size, strokeColor)</span> -&gt;</span>
    bits = Math.ceil ABM.patches.toBits size
=======
            <div class="content"><div class='highlight'><pre>  <span class="hljs-attribute">shapeToSprite</span>: <span class="hljs-function"><span class="hljs-params">(name, color, bits)</span> -&gt;</span>
    bits = Math.ceil bits
>>>>>>> 052a8a2e
    shape = @[name]
    index = <span class="hljs-keyword">if</span> shape.img? <span class="hljs-keyword">then</span> name <span class="hljs-keyword">else</span> <span class="hljs-string">"<span class="hljs-subst">#{name}</span>-<span class="hljs-subst">#{u.colorStr(color)}</span>"</span>
    ctx = spriteSheets[bits]</pre></div></div>
            
        </li>
        
        
        <li id="section-13">
            <div class="annotation">
              
              <div class="pilwrap ">
                <a class="pilcrow" href="#section-13">&#182;</a>
              </div>
              <p>Create sheet for this bit size if it does not yet exist</p>

            </div>
            
            <div class="content"><div class='highlight'><pre>    <span class="hljs-keyword">unless</span> ctx?
      spriteSheets[bits] = ctx = u.createCtx bits*<span class="hljs-number">10</span>, bits
      ctx.nextX = <span class="hljs-number">0</span>; ctx.nextY = <span class="hljs-number">0</span>; ctx.index = {}</pre></div></div>
            
        </li>
        
        
        <li id="section-14">
            <div class="annotation">
              
              <div class="pilwrap ">
                <a class="pilcrow" href="#section-14">&#182;</a>
              </div>
              <p>Return matching sprite if index match found</p>

            </div>
            
            <div class="content"><div class='highlight'><pre>    <span class="hljs-keyword">return</span> foundSlot <span class="hljs-keyword">if</span> (foundSlot = ctx.index[index])?</pre></div></div>
            
        </li>
        
        
        <li id="section-15">
            <div class="annotation">
              
              <div class="pilwrap ">
                <a class="pilcrow" href="#section-15">&#182;</a>
              </div>
              <p>Extend the sheet if we’re out of space</p>

            </div>
            
            <div class="content"><div class='highlight'><pre>    <span class="hljs-keyword">if</span> bits*ctx.nextX <span class="hljs-keyword">is</span> ctx.canvas.width
      u.resizeCtx ctx, ctx.canvas.width, ctx.canvas.height+bits
      ctx.nextX = <span class="hljs-number">0</span>; ctx.nextY++</pre></div></div>
            
        </li>
        
        
        <li id="section-16">
            <div class="annotation">
              
              <div class="pilwrap ">
                <a class="pilcrow" href="#section-16">&#182;</a>
              </div>
              <p>Create the sprite “slot” object and install in index object</p>

            </div>
            
            <div class="content"><div class='highlight'><pre>    x = bits*ctx.nextX; y = bits*ctx.nextY
    slot = {ctx, x, y, bits, name, color, index}
    ctx.index[index] = slot</pre></div></div>
            
        </li>
        
        
        <li id="section-17">
            <div class="annotation">
              
              <div class="pilwrap ">
                <a class="pilcrow" href="#section-17">&#182;</a>
              </div>
              <p>Draw the shape into the sprite slot</p>

            </div>
            
            <div class="content"><div class='highlight'><pre>    <span class="hljs-keyword">if</span> (img=shape.img)? <span class="hljs-comment"># is an image, not a path function</span>
      <span class="hljs-keyword">if</span> img.height <span class="hljs-keyword">isnt</span> <span class="hljs-number">0</span> <span class="hljs-keyword">then</span> fillSlot(slot, img)
      <span class="hljs-keyword">else</span> img.<span class="hljs-function"><span class="hljs-title">onload</span> = -&gt;</span> fillSlot(slot, img)
    <span class="hljs-keyword">else</span>
      ctx.save()
      ctx.scale bits, bits
      ctx.translate ctx.nextX+<span class="hljs-number">.5</span>, ctx.nextY+<span class="hljs-number">.5</span>
      ctx.fillStyle = u.colorStr color
      ctx.strokeStyle = u.colorStr strokeColor <span class="hljs-keyword">if</span> strokeColor
      ctx.beginPath(); shape.draw ctx; ctx.closePath()
      ctx.fill()
      <span class="hljs-keyword">if</span> strokeColor
        ctx.stroke()
      ctx.restore()
    ctx.nextX++; slot</pre></div></div>
            
        </li>
        
    </ul>
  </div>
</body>
</html><|MERGE_RESOLUTION|>--- conflicted
+++ resolved
@@ -116,7 +116,7 @@
             
             <div class="content"><div class='highlight'><pre>  <span class="hljs-function"><span class="hljs-title">fillSlot</span> = <span class="hljs-params">(slot, img)</span> -&gt;</span>
     slot.ctx.save(); slot.ctx.scale <span class="hljs-number">1</span>, -<span class="hljs-number">1</span>
-    slot.ctx.drawImage img, slot.x, -(slot.y+slot.bits), slot.bits, slot.bits    
+    slot.ctx.drawImage img, slot.x, -(slot.y+slot.slotSize), slot.slotSize, slot.slotSize    
     slot.ctx.restore()</pre></div></div>
             
         </li>
@@ -128,7 +128,7 @@
               <div class="pilwrap ">
                 <a class="pilcrow" href="#section-6">&#182;</a>
               </div>
-              <p>The spritesheet data, indexed by bits</p>
+              <p>The spritesheet data, indexed by slotSize</p>
 
             </div>
             
@@ -179,6 +179,16 @@
   <span class="hljs-attribute">ring</span>:
     <span class="hljs-attribute">rotate</span>: <span class="hljs-literal">false</span>
     <span class="hljs-attribute">draw</span>: <span class="hljs-function"><span class="hljs-params">(c)</span> -&gt;</span> circ c,<span class="hljs-number">0</span>,<span class="hljs-number">0</span>,<span class="hljs-number">1</span>; c.closePath(); ccirc c,<span class="hljs-number">0</span>,<span class="hljs-number">0</span>,<span class="hljs-number">.6</span>
+  <span class="hljs-attribute">filledRing</span>:
+    <span class="hljs-attribute">rotate</span>: <span class="hljs-literal">false</span>
+    <span class="hljs-attribute">draw</span>: <span class="hljs-function"><span class="hljs-params">(c)</span> -&gt;</span>
+      circ(c,<span class="hljs-number">0</span>,<span class="hljs-number">0</span>,<span class="hljs-number">1</span>)
+      tempStyle = c.fillStyle <span class="hljs-comment"># save fill style</span>
+      c.fillStyle = c.strokeStyle <span class="hljs-comment"># use stroke style for larger circle</span>
+      c.fill()
+      c.fillStyle = tempStyle
+      c.beginPath()
+      circ(c,<span class="hljs-number">0</span>,<span class="hljs-number">0</span>,<span class="hljs-number">.8</span>)
   <span class="hljs-attribute">person</span>:
     <span class="hljs-attribute">rotate</span>: <span class="hljs-literal">false</span>
     <span class="hljs-attribute">draw</span>: <span class="hljs-function"><span class="hljs-params">(c)</span> -&gt;</span>
@@ -261,7 +271,6 @@
     <span class="hljs-keyword">if</span> shape.shortcut?
       <span class="hljs-keyword">unless</span> shape.img?
         ctx.fillStyle = u.colorStr color
-        ctx.strokeStyle = u.colorStr strokeColor <span class="hljs-keyword">if</span> strokeColor
       shape.shortcut ctx,x,y,size
     <span class="hljs-keyword">else</span>
       ctx.save()
@@ -271,22 +280,26 @@
       <span class="hljs-keyword">if</span> shape.img? <span class="hljs-comment"># is an image, not a path function</span>
         shape.draw ctx
       <span class="hljs-keyword">else</span>
+        ctx.fillStyle = u.colorStr color
+        <span class="hljs-keyword">if</span> strokeColor
+          ctx.strokeStyle = u.colorStr strokeColor
+          ctx.lineWidth = <span class="hljs-number">0.05</span>
+        ctx.save()
         ctx.beginPath(); shape.draw ctx; ctx.closePath()
-        ctx.fillStyle = u.colorStr color
-        ctx.strokeStyle = u.colorStr strokeColor <span class="hljs-keyword">if</span> strokeColor
+        ctx.restore()
         ctx.fill()
-        <span class="hljs-keyword">if</span> strokeColor
-          ctx.stroke()
+        ctx.stroke() <span class="hljs-keyword">if</span> strokeColor
+        
       ctx.restore()
     shape
   <span class="hljs-attribute">drawSprite</span>: <span class="hljs-function"><span class="hljs-params">(ctx, s, x, y, size, rad)</span> -&gt;</span>
     <span class="hljs-keyword">if</span> rad <span class="hljs-keyword">is</span> <span class="hljs-number">0</span>
-      ctx.drawImage s.ctx.canvas, s.x, s.y, s.bits, s.bits, x-size/<span class="hljs-number">2</span>, y-size/<span class="hljs-number">2</span>, size, size
+      ctx.drawImage s.ctx.canvas, s.x, s.y, s.slotSize, s.slotSize, x-size/<span class="hljs-number">2</span>, y-size/<span class="hljs-number">2</span>, size, size
     <span class="hljs-keyword">else</span>
       ctx.save()
       ctx.translate x, y <span class="hljs-comment"># see http://goo.gl/VUlhY for drawing centered rotated images</span>
       ctx.rotate rad
-      ctx.drawImage s.ctx.canvas, s.x, s.y, s.bits, s.bits, -size/<span class="hljs-number">2</span>,-size/<span class="hljs-number">2</span>, size, size
+      ctx.drawImage s.ctx.canvas, s.x, s.y, s.slotSize, s.slotSize, -size/<span class="hljs-number">2</span>,-size/<span class="hljs-number">2</span>, size, size
       ctx.restore()
     s</pre></div></div>
             
@@ -304,16 +317,13 @@
 
             </div>
             
-<<<<<<< HEAD
             <div class="content"><div class='highlight'><pre>  <span class="hljs-attribute">shapeToSprite</span>: <span class="hljs-function"><span class="hljs-params">(name, color, size, strokeColor)</span> -&gt;</span>
-    bits = Math.ceil ABM.patches.toBits size
-=======
-            <div class="content"><div class='highlight'><pre>  <span class="hljs-attribute">shapeToSprite</span>: <span class="hljs-function"><span class="hljs-params">(name, color, bits)</span> -&gt;</span>
-    bits = Math.ceil bits
->>>>>>> 052a8a2e
+    spriteSize = Math.ceil size
+    strokePadding = <span class="hljs-number">4</span>
+    slotSize = spriteSize + strokePadding
     shape = @[name]
     index = <span class="hljs-keyword">if</span> shape.img? <span class="hljs-keyword">then</span> name <span class="hljs-keyword">else</span> <span class="hljs-string">"<span class="hljs-subst">#{name}</span>-<span class="hljs-subst">#{u.colorStr(color)}</span>"</span>
-    ctx = spriteSheets[bits]</pre></div></div>
+    ctx = spriteSheets[slotSize]</pre></div></div>
             
         </li>
         
@@ -329,7 +339,7 @@
             </div>
             
             <div class="content"><div class='highlight'><pre>    <span class="hljs-keyword">unless</span> ctx?
-      spriteSheets[bits] = ctx = u.createCtx bits*<span class="hljs-number">10</span>, bits
+      spriteSheets[slotSize] = ctx = u.createCtx slotSize*<span class="hljs-number">10</span>, slotSize
       ctx.nextX = <span class="hljs-number">0</span>; ctx.nextY = <span class="hljs-number">0</span>; ctx.index = {}</pre></div></div>
             
         </li>
@@ -360,8 +370,8 @@
 
             </div>
             
-            <div class="content"><div class='highlight'><pre>    <span class="hljs-keyword">if</span> bits*ctx.nextX <span class="hljs-keyword">is</span> ctx.canvas.width
-      u.resizeCtx ctx, ctx.canvas.width, ctx.canvas.height+bits
+            <div class="content"><div class='highlight'><pre>    <span class="hljs-keyword">if</span> (slotSize)*ctx.nextX <span class="hljs-keyword">is</span> ctx.canvas.width
+      u.resizeCtx ctx, ctx.canvas.width, ctx.canvas.height+slotSize
       ctx.nextX = <span class="hljs-number">0</span>; ctx.nextY++</pre></div></div>
             
         </li>
@@ -377,8 +387,8 @@
 
             </div>
             
-            <div class="content"><div class='highlight'><pre>    x = bits*ctx.nextX; y = bits*ctx.nextY
-    slot = {ctx, x, y, bits, name, color, index}
+            <div class="content"><div class='highlight'><pre>    x = (slotSize)*ctx.nextX+strokePadding/<span class="hljs-number">2</span>; y = (slotSize)*ctx.nextY+strokePadding/<span class="hljs-number">2</span>
+    slot = {ctx, x, y, size, <span class="hljs-attribute">slotSize</span>: spriteSize, name, color, strokeColor, index}
     ctx.index[index] = slot</pre></div></div>
             
         </li>
@@ -399,14 +409,17 @@
       <span class="hljs-keyword">else</span> img.<span class="hljs-function"><span class="hljs-title">onload</span> = -&gt;</span> fillSlot(slot, img)
     <span class="hljs-keyword">else</span>
       ctx.save()
-      ctx.scale bits, bits
-      ctx.translate ctx.nextX+<span class="hljs-number">.5</span>, ctx.nextY+<span class="hljs-number">.5</span>
+      ctx.translate (ctx.nextX+<span class="hljs-number">0.5</span>)*(slotSize), (ctx.nextY+<span class="hljs-number">0.5</span>)*(slotSize)
+      ctx.scale spriteSize, spriteSize
       ctx.fillStyle = u.colorStr color
-      ctx.strokeStyle = u.colorStr strokeColor <span class="hljs-keyword">if</span> strokeColor
+      <span class="hljs-keyword">if</span> strokeColor
+        ctx.strokeStyle = u.colorStr strokeColor
+        ctx.lineWidth = <span class="hljs-number">0.05</span>
+      ctx.save()
       ctx.beginPath(); shape.draw ctx; ctx.closePath()
+      ctx.restore()
       ctx.fill()
-      <span class="hljs-keyword">if</span> strokeColor
-        ctx.stroke()
+      ctx.stroke() <span class="hljs-keyword">if</span> strokeColor
       ctx.restore()
     ctx.nextX++; slot</pre></div></div>
             
