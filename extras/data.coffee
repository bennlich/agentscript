--- conflicted
+++ resolved
@@ -201,11 +201,7 @@
         aspect.push rad
     slope = new DataSet w, h, slope
     aspect = new DataSet w, h, aspect
-<<<<<<< HEAD
-    { slope: slope, aspect: aspect, dzdx: dzdx, dzdy: dzdy }
-=======
     u.aToObj [slope, aspect, dzdx, dzdy], ["slope", "aspect", "dzdx", "dzdy"]
->>>>>>> 995573df
   # Return a subset of the dataset. x,y,width,height integers
   subset: (x, y, width, height) ->
     u.error "subSet: params out of range" if x+width>@width or y+height>@height
