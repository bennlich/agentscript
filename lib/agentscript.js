--- conflicted
+++ resolved
@@ -1533,17 +1533,11 @@
         }
         return s;
       },
-<<<<<<< HEAD
       shapeToSprite: function(name, color, size, strokeColor) {
         var ctx, foundSlot, img, index, shape, slot, slotSize, spriteSize, strokePadding, x, y;
-        spriteSize = Math.ceil(ABM.patches.toBits(size));
+        spriteSize = Math.ceil(size);
         strokePadding = 4;
         slotSize = spriteSize + strokePadding;
-=======
-      shapeToSprite: function(name, color, bits) {
-        var ctx, foundSlot, img, index, shape, slot, x, y;
-        bits = Math.ceil(bits);
->>>>>>> 052a8a2e
         shape = this[name];
         index = shape.img != null ? name : "" + name + "-" + (u.colorStr(color));
         ctx = spriteSheets[slotSize];
@@ -1561,18 +1555,14 @@
           ctx.nextX = 0;
           ctx.nextY++;
         }
-        x = slotSize * ctx.nextX;
-        y = slotSize * ctx.nextY;
+        x = slotSize * ctx.nextX + strokePadding / 2;
+        y = slotSize * ctx.nextY + strokePadding / 2;
         slot = {
           ctx: ctx,
           x: x,
           y: y,
-<<<<<<< HEAD
           size: size,
-          slotSize: slotSize,
-=======
-          bits: bits,
->>>>>>> 052a8a2e
+          slotSize: spriteSize,
           name: name,
           color: color,
           strokeColor: strokeColor,
@@ -2606,7 +2596,7 @@
     };
 
     Agent.prototype.setSprite = function(sprite) {
-      var bits, s;
+      var s;
       if ((s = sprite) != null) {
         this.sprite = s;
         this.color = s.color;
@@ -2617,12 +2607,7 @@
         if (this.color == null) {
           this.color = u.randomColor;
         }
-<<<<<<< HEAD
-        return this.sprite = ABM.shapes.shapeToSprite(this.shape, this.color, this.size, this.strokeColor);
-=======
-        bits = this.model.patches.toBits(this.size);
-        return this.sprite = ABM.shapes.shapeToSprite(this.shape, this.color, bits);
->>>>>>> 052a8a2e
+        return this.sprite = ABM.shapes.shapeToSprite(this.shape, this.color, this.model.patches.toBits(this.size), this.strokeColor);
       }
     };
 
