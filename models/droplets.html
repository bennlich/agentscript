<html>
  <head>
    <title>Droplets Model</title>
    <script src="../lib/agentscript.js"></script>
    <script src="../lib/data.js"></script>
    <script src="../tools/coffee-script.js"></script>
    <script type="text/coffeescript">

    u = ABM.util; DataSet = ABM.DataSet # aliases

    class MyModel extends ABM.Model
      startup: ->
        console.log "startup: elevation"
        @elevation = DataSet.importAscDataSet "data/nldroplets.asc", (ds)=>
          console.log "startup: creating slope/aspect data sets"
<<<<<<< HEAD
          { slope: @slope, aspect: @aspect } = @elevation.slopeAndAspect()
=======
          # All work due to hybred array/object return
          # { slope: @slope, aspect: @aspect } = @elevation.slopeAndAspect()
          { @slope, @aspect } = @elevation.slopeAndAspect()
          # { @aspect, @slope } = @elevation.slopeAndAspect() # switched order fine
          # [ @slope, @aspect ] = @elevation.slopeAndAspect()
>>>>>>> 995573df
        
      setup: ->
        console.log "setup"
        @refreshPatches = @refreshLinks = false
        
        @patches.own "elevation slope aspect"
        # @globals "elevation slope aspect vision speed" # fix: problem with removeItem
        
        @vision = 1 # try range in 1-5 or so
        @speed = .25
        @useAspect = true # model uses aspect/slope or elevation.
        @lastMoved = @patches.length
        
        @agents.setDefault "shape", "square"
        @agents.setDefault "size", .5
        @agents.setDefault "color", [100,100,150]
        @patches.cacheRect @vision, false # cache inRadius @vision
        
        # Install startup globals into patches/drawing
        # img = @elevation.toDrawing()
        # @patches.installColors img
        # p.elevation = p.color[0] for p in @patches # could also use toPatchVar below
        # @slope.toPatchVar("slope")
        # @aspect.toPatchVar("aspect")
        @img=@elevation.toDrawing()
        @elevation.toPatchVar("elevation")
        @slope.toPatchVar("slope")
        @aspect.toPatchVar("aspect")
        
        p.sprout 1 for p in @patches
        console.log "patches: #{@patches.length}, agents: #{@agents.length}"      
      

      step: ->
        moved = 0
        for a in @agents
          n = if @useAspect then a.p.n else a.p.pRect
          n = n.minOneOf "elevation"
          if a.p.elevation > n.elevation #or a.p.slope < .0001
            if @useAspect
              a.heading = a.p.aspect
            else
              a.face n            
            a.forward @speed
            moved += 1
        if moved is 0 or (@useAspect and @lastMoved is moved)
          console.log "done, ticks: #{@anim.ticks}"
          @stop()
        if @anim.ticks % 100 is 0
          console.log @anim.toString(), "moved: #{moved}"
          @lastMoved = moved
    
    # div, patchSize, minX, maxX, minY, maxY, isTorus, hasNeighbors
    #   Defaults: 13, -16, 16, -16, 16, false, true
    model = new MyModel({
      div: "layers",
      size: 6,
      minX: 0,
      maxX: 80,
      minY: 0,
      maxY: 80
    })
    .debug() # Debug: Put Model vars in global name space
    .start() # Run model immediately after startup initialization
    
    </script>
  </head>
  <body>
    <div id="layers"></div>
  </body>
</html><|MERGE_RESOLUTION|>--- conflicted
+++ resolved
@@ -13,15 +13,11 @@
         console.log "startup: elevation"
         @elevation = DataSet.importAscDataSet "data/nldroplets.asc", (ds)=>
           console.log "startup: creating slope/aspect data sets"
-<<<<<<< HEAD
-          { slope: @slope, aspect: @aspect } = @elevation.slopeAndAspect()
-=======
           # All work due to hybred array/object return
           # { slope: @slope, aspect: @aspect } = @elevation.slopeAndAspect()
           { @slope, @aspect } = @elevation.slopeAndAspect()
           # { @aspect, @slope } = @elevation.slopeAndAspect() # switched order fine
           # [ @slope, @aspect ] = @elevation.slopeAndAspect()
->>>>>>> 995573df
         
       setup: ->
         console.log "setup"
